--- conflicted
+++ resolved
@@ -365,9 +365,8 @@
 TEST( ExtendedKalmanFilter, nonlinear ) {
 
   // Create the set of expected output TestValues (generated using Matlab Kalman Filter)
-<<<<<<< HEAD
-  Point2 expected_predict[10];
-  Point2 expected_update[10];
+  Point2 expected_predict[11];
+  Point2 expected_update[11];
   expected_predict[0] = Point2(0.81,0.99);
   expected_update[0] =  Point2(0.824926197027,0.29509808);
   expected_predict[1] = Point2(0.680503230541,0.24343413);
@@ -401,30 +400,6 @@
   z[7] =  8.0;
   z[8] =  9.0;
   z[9] = 10.0;
-=======
-  Point2 expected_predict[11];
-  Point2 expected_update[11];
-  expected_predict[1] = Point2(0.81,0.99);
-  expected_update[1] =  Point2(0.824926197027,0.29509808);
-  expected_predict[2] = Point2(0.680503230541,0.24343413);
-  expected_update[2] =  Point2(0.773360464065,0.43518355);
-  expected_predict[3] = Point2(0.598086407378,0.33655375);
-  expected_update[3] =  Point2(0.908781566884,0.60766713);
-  expected_predict[4] = Point2(0.825883936308,0.55223668);
-  expected_update[4] =  Point2(1.23221370495,0.74372849);
-  expected_predict[5] = Point2(1.51835061468,0.91643243);
-  expected_update[5] =  Point2(1.32823362774,0.855855);
-  expected_predict[6] = Point2(1.76420456986,1.1367754);
-  expected_update[6] =  Point2(1.36378040243,1.0623832);
-  expected_predict[7] = Point2(1.85989698605,1.4488574);
-  expected_update[7] =  Point2(1.24068063304,1.3431964);
-  expected_predict[8] = Point2(1.53928843321,1.6664778);
-  expected_update[8] =  Point2(1.04229257957,1.4856408);
-  expected_predict[9] = Point2(1.08637382142,1.5484724);
-  expected_update[9] =  Point2(1.13201933157,1.5795507);
-  expected_predict[10] = Point2(1.28146776705,1.7880819);
-  expected_update[10] =  Point2(1.22159588179,1.7434982);
->>>>>>> 4b2b9d81
 
   // Create the Kalman Filter initialization point
   Point2 x_initial(0.90, 1.10);
