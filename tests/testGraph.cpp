--- conflicted
+++ resolved
@@ -37,22 +37,22 @@
 //		-> x3 -> x4
 //    -> x5
 TEST ( Ordering, predecessorMap2Keys ) {
-	typedef TypedSymbol<Pose2,'x'> Key;
-	PredecessorMap<Key> p_map;
+	typedef TypedSymbol<Pose2,'x'> PoseKey;
+	PredecessorMap<PoseKey> p_map;
 	p_map.insert(1,1);
 	p_map.insert(2,1);
 	p_map.insert(3,1);
 	p_map.insert(4,3);
 	p_map.insert(5,1);
 
-	list<Key> expected;
-	expected += 4,5,3,2,1;//Key(4), Key(5), Key(3), Key(2), Key(1);
+	list<PoseKey> expected;
+	expected += 4,5,3,2,1;//PoseKey(4), PoseKey(5), PoseKey(3), PoseKey(2), PoseKey(1);
 
-	list<Key> actual = predecessorMap2Keys<Key>(p_map);
+	list<PoseKey> actual = predecessorMap2Keys<PoseKey>(p_map);
 	LONGS_EQUAL(expected.size(), actual.size());
 
-	list<Key>::const_iterator it1 = expected.begin();
-	list<Key>::const_iterator it2 = actual.begin();
+	list<PoseKey>::const_iterator it1 = expected.begin();
+	list<PoseKey>::const_iterator it2 = actual.begin();
 	for(; it1!=expected.end(); it1++, it2++)
 		CHECK(*it1 == *it2)
 }
@@ -86,41 +86,22 @@
 	graph.addOdometry(2,3, p23, cov);
 	graph.addOdometry(4,3, p43, cov);
 
-<<<<<<< HEAD
-	PredecessorMap<pose2SLAM::Values::Key> tree;
-	tree.insert(1,2);
-	tree.insert(2,2);
-	tree.insert(3,2);
-	tree.insert(4,3);
+	PredecessorMap<pose2SLAM::PoseKey> tree;
+	tree.insert(pose2SLAM::PoseKey(1),2);
+	tree.insert(pose2SLAM::PoseKey(2),2);
+	tree.insert(pose2SLAM::PoseKey(3),2);
+	tree.insert(pose2SLAM::PoseKey(4),3);
 
 	Pose2 rootPose = p2;
 
-	boost::shared_ptr<pose2SLAM::Values> actual = composePoses<pose2SLAM::Graph, pose2SLAM::Odometry,
-			Pose2, pose2SLAM::Values> (graph, tree, rootPose);
-
-	pose2SLAM::Values expected;
-	expected.insert(1, p1);
-	expected.insert(2, p2);
-	expected.insert(3, p3);
-	expected.insert(4, p4);
-=======
-	PredecessorMap<pose2SLAM::Key> tree;
-	tree.insert(pose2SLAM::Key(1),2);
-	tree.insert(pose2SLAM::Key(2),2);
-	tree.insert(pose2SLAM::Key(3),2);
-	tree.insert(pose2SLAM::Key(4),3);
-
-	Pose2 rootPose = p2;
-
-	boost::shared_ptr<Values> actual = composePoses<Pose2Graph, Pose2Factor,
-			Pose2, pose2SLAM::Key> (graph, tree, rootPose);
+	boost::shared_ptr<Values> actual = composePoses<pose2SLAM::Graph, pose2SLAM::Odometry,
+			Pose2, pose2SLAM::PoseKey> (graph, tree, rootPose);
 
 	Values expected;
-	expected.insert(pose2SLAM::Key(1), p1);
-	expected.insert(pose2SLAM::Key(2), p2);
-	expected.insert(pose2SLAM::Key(3), p3);
-	expected.insert(pose2SLAM::Key(4), p4);
->>>>>>> 4b2b9d81
+	expected.insert(pose2SLAM::PoseKey(1), p1);
+	expected.insert(pose2SLAM::PoseKey(2), p2);
+	expected.insert(pose2SLAM::PoseKey(3), p3);
+	expected.insert(pose2SLAM::PoseKey(4), p4);
 
 	LONGS_EQUAL(4, actual->size());
 	CHECK(assert_equal(expected, *actual));
