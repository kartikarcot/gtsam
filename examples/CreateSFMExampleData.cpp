/* ----------------------------------------------------------------------------

 * GTSAM Copyright 2010, Georgia Tech Research Corporation,
 * Atlanta, Georgia 30332-0415
 * All Rights Reserved
 * Authors: Frank Dellaert, et al. (see THANKS for the full author list)

 * See LICENSE for the license information

 * -------------------------------------------------------------------------- */

/**
 * @file    CreateSFMExampleData.cpp
 * @brief   Create some example data that for inclusion in the data folder
 * @author  Frank Dellaert
 */

#include <gtsam/geometry/CalibratedCamera.h>
#include <gtsam/slam/dataset.h>

#include <boost/assign/std/vector.hpp>

using namespace boost::assign;
using namespace std;
using namespace gtsam;

/* ************************************************************************* */

void createExampleBALFile(const string& filename, const vector<Point3>& P,
                          const Pose3& pose1, const Pose3& pose2,
                          const Cal3Bundler& K = Cal3Bundler()) {
  // Class that will gather all data
  SfmData data;
  // Create two cameras and add them to data
  data.cameras.push_back(SfmCamera(pose1, K));
  data.cameras.push_back(SfmCamera(pose2, K));

  for (const Point3& p : P) {
    // Create the track
    SfmTrack track;
    track.p = p;
    track.r = 1;
    track.g = 1;
    track.b = 1;

    // Project points in both cameras
    for (size_t i = 0; i < 2; i++)
      track.measurements.push_back(make_pair(i, data.cameras[i].project(p)));

    // Add track to data
    data.tracks.push_back(track);
  }

  writeBAL(filename, data);
}

/* ************************************************************************* */

void create5PointExample1() {
  // Create two cameras poses
  Rot3 aRb = Rot3::Yaw(M_PI_2);
  Point3 aTb(0.1, 0, 0);
  Pose3 pose1, pose2(aRb, aTb);

  // Create test data, we need at least 5 points
  vector<Point3> P;
  P += Point3(0, 0, 1), Point3(-0.1, 0, 1), Point3(0.1, 0, 1),  //
      Point3(0, 0.5, 0.5), Point3(0, -0.5, 0.5);

  // Assumes example is run in ${GTSAM_TOP}/build/examples
  const string filename = "../../examples/Data/5pointExample1.txt";
  createExampleBALFile(filename, P, pose1, pose2);
}

/* ************************************************************************* */

void create5PointExample2() {
  // Create two cameras poses
  Rot3 aRb = Rot3::Yaw(M_PI_2);
  Point3 aTb(10, 0, 0);
  Pose3 pose1, pose2(aRb, aTb);

  // Create test data, we need at least 5 points
  vector<Point3> P;
  P += Point3(0, 0, 100), Point3(-10, 0, 100), Point3(10, 0, 100),  //
      Point3(0, 50, 50), Point3(0, -50, 50), Point3(-20, 0, 80),
      Point3(20, -50, 80);

  // Assumes example is run in ${GTSAM_TOP}/build/examples
  const string filename = "../../examples/Data/5pointExample2.txt";
  Cal3Bundler K(500, 0, 0);
  createExampleBALFile(filename, P, pose1, pose2, K);
}

/* ************************************************************************* */

void create18PointExample1() {
  // Create two cameras poses
  Rot3 aRb = Rot3::Yaw(M_PI_2);
  Point3 aTb(0.1, 0, 0);
  Pose3 pose1, pose2(aRb, aTb);

  // Create test data, we need 15 points
  vector<Point3> P;
  P += Point3(0, 0, 1), Point3(-0.1, 0, 1), Point3(0.1, 0, 1),              //
      Point3(0, 0.5, 0.5), Point3(0, -0.5, 0.5), Point3(-1, -0.5, 2),       //
      Point3(-1, 0.5, 2), Point3(0.25, -0.5, 1.5), Point3(0.25, 0.5, 1.5),  //
      Point3(-0.1, -0.5, 0.5), Point3(0.1, -0.5, 1), Point3(0.1, 0.5, 1),   //
      Point3(-0.1, 0, 0.5), Point3(-0.1, 0.5, 0.5), Point3(0, 0, 0.5),      //
      Point3(0.1, -0.5, 0.5), Point3(0.1, 0, 0.5), Point3(0.1, 0.5, 0.5);

  // Assumes example is run in ${GTSAM_TOP}/build/examples
  const string filename = "../../examples/Data/18pointExample1.txt";
  createExampleBALFile(filename, P, pose1, pose2);
}

/* ************************************************************************* */
<<<<<<< HEAD
=======
void create11PointExample1() {
  // Create two cameras poses
  Rot3 aRb = Rot3::Yaw(M_PI_2);
  Point3 aTb(10, 0, 0);
  Pose3 pose1, pose2(aRb, aTb);

  // Create test data, we need 11 points
  vector<Point3> P;
  P += Point3(0, 0, 100), Point3(-10, 0, 100), Point3(10, 0, 100),  //
      Point3(0, 50, 50), Point3(0, -50, 50), Point3(-20, 0, 80),    //
      Point3(20, -50, 80), Point3(0, 0, 100), Point3(0, 0, 100),    //
      Point3(-10, 50, 50), Point3(10, -50, 50);

  // Assumes example is run in ${GTSAM_TOP}/build/examples
  const string filename = "../../examples/Data/11pointExample1.txt";
  Cal3Bundler K(500, 0, 0);
  createExampleBALFile(filename, P, pose1, pose2, K);
}

/* ************************************************************************* */
>>>>>>> c4582941

int main(int argc, char* argv[]) {
  create5PointExample1();
  create5PointExample2();
  create18PointExample1();
  return 0;
}

/* ************************************************************************* */<|MERGE_RESOLUTION|>--- conflicted
+++ resolved
@@ -114,31 +114,6 @@
   createExampleBALFile(filename, P, pose1, pose2);
 }
 
-/* ************************************************************************* */
-<<<<<<< HEAD
-=======
-void create11PointExample1() {
-  // Create two cameras poses
-  Rot3 aRb = Rot3::Yaw(M_PI_2);
-  Point3 aTb(10, 0, 0);
-  Pose3 pose1, pose2(aRb, aTb);
-
-  // Create test data, we need 11 points
-  vector<Point3> P;
-  P += Point3(0, 0, 100), Point3(-10, 0, 100), Point3(10, 0, 100),  //
-      Point3(0, 50, 50), Point3(0, -50, 50), Point3(-20, 0, 80),    //
-      Point3(20, -50, 80), Point3(0, 0, 100), Point3(0, 0, 100),    //
-      Point3(-10, 50, 50), Point3(10, -50, 50);
-
-  // Assumes example is run in ${GTSAM_TOP}/build/examples
-  const string filename = "../../examples/Data/11pointExample1.txt";
-  Cal3Bundler K(500, 0, 0);
-  createExampleBALFile(filename, P, pose1, pose2, K);
-}
-
-/* ************************************************************************* */
->>>>>>> c4582941
-
 int main(int argc, char* argv[]) {
   create5PointExample1();
   create5PointExample2();
