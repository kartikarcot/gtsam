--- conflicted
+++ resolved
@@ -62,15 +62,8 @@
   Matrix H;
   Point3 expected(22735.5, 314.502, 44202.5);
   EXPECT( assert_equal(expected, MagFactor::unrotate(theta,nM,H),1e-1));
-<<<<<<< HEAD
-  EXPECT(assert_equal(
-      numericalDerivative11<Point3, Rot2>  //
-      (std::bind(&MagFactor::unrotate, std::placeholders::_1, nM, none), theta),
-      H, 1e-6));
-=======
-  EXPECT( assert_equal(numericalDerivative11<Point3,Rot2> //
+  EXPECT(assert_equal(numericalDerivative11<Point3, Rot2> //
       (std::bind(&MagFactor::unrotate, std::placeholders::_1, nM, none), theta), H, 1e-6));
->>>>>>> e5e99962
 }
 
 // *************************************************************************
@@ -80,58 +73,27 @@
 
   // MagFactor
   MagFactor f(1, measured, s, dir, bias, model);
-  EXPECT( assert_equal(Z_3x1,f.evaluateError(theta,H1),1e-5));
-<<<<<<< HEAD
-  EXPECT(assert_equal(
-      (Matrix)numericalDerivative11<Vector, Rot2>  //
-      (std::bind(&MagFactor::evaluateError, &f, std::placeholders::_1, none),
-       theta),
-      H1, 1e-7));
-=======
-  EXPECT( assert_equal((Matrix)numericalDerivative11<Vector,Rot2> //
+  EXPECT(assert_equal(Z_3x1,f.evaluateError(theta,H1),1e-5));
+  EXPECT(assert_equal((Matrix)numericalDerivative11<Vector, Rot2> //
       (std::bind(&MagFactor::evaluateError, &f, std::placeholders::_1, none), theta), H1, 1e-7));
->>>>>>> e5e99962
 
   // MagFactor1
   MagFactor1 f1(1, measured, s, dir, bias, model);
-  EXPECT( assert_equal(Z_3x1,f1.evaluateError(nRb,H1),1e-5));
-<<<<<<< HEAD
-  EXPECT(assert_equal(
-      numericalDerivative11<Vector, Rot3>  //
-      (std::bind(&MagFactor1::evaluateError, &f1, std::placeholders::_1, none),
-       nRb),
-      H1, 1e-7));
-=======
-  EXPECT( assert_equal(numericalDerivative11<Vector,Rot3> //
+  EXPECT(assert_equal(Z_3x1,f1.evaluateError(nRb,H1),1e-5));
+  EXPECT(assert_equal(numericalDerivative11<Vector, Rot3> //
       (std::bind(&MagFactor1::evaluateError, &f1, std::placeholders::_1, none), nRb), H1, 1e-7));
->>>>>>> e5e99962
 
   // MagFactor2
   MagFactor2 f2(1, 2, measured, nRb, model);
-  EXPECT( assert_equal(Z_3x1,f2.evaluateError(scaled,bias,H1,H2),1e-5));
-<<<<<<< HEAD
-  EXPECT(assert_equal(numericalDerivative11<Vector, Point3>  //
-                      (std::bind(&MagFactor2::evaluateError, &f2,
-                                 std::placeholders::_1, bias, none, none),
-                       scaled),  //
-                      H1, 1e-7));
-  EXPECT(assert_equal(numericalDerivative11<Vector, Point3>  //
-                      (std::bind(&MagFactor2::evaluateError, &f2, scaled,
-                                 std::placeholders::_1, none, none),
-                       bias),  //
-                      H2, 1e-7));
-
-  // MagFactor2
-=======
-  EXPECT( assert_equal(numericalDerivative11<Vector,Point3> //
+  EXPECT(assert_equal(Z_3x1,f2.evaluateError(scaled,bias,H1,H2),1e-5));
+  EXPECT(assert_equal(numericalDerivative11<Vector, Point3> //
       (std::bind(&MagFactor2::evaluateError, &f2, std::placeholders::_1, bias, none, none), scaled),//
       H1, 1e-7));
-  EXPECT( assert_equal(numericalDerivative11<Vector,Point3> //
+  EXPECT(assert_equal(numericalDerivative11<Vector, Point3> //
       (std::bind(&MagFactor2::evaluateError, &f2, scaled, std::placeholders::_1, none, none), bias),//
       H2, 1e-7));
 
-// MagFactor2
->>>>>>> e5e99962
+  // MagFactor3
   MagFactor3 f3(1, 2, 3, measured, nRb, model);
   EXPECT(assert_equal(Z_3x1,f3.evaluateError(s,dir,bias,H1,H2,H3),1e-5));
   EXPECT(assert_equal((Matrix)numericalDerivative11<Vector,double> //
