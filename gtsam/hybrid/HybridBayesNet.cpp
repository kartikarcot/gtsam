--- conflicted
+++ resolved
@@ -10,26 +10,14 @@
  * @file   HybridBayesNet.cpp
  * @brief  A bayes net of Gaussian Conditionals indexed by discrete keys.
  * @author Fan Jiang
-<<<<<<< HEAD
+ * @author Varun Agrawal
  * @author Shangjie Xue
-=======
- * @author Varun Agrawal
->>>>>>> 91da5209
  * @date   January 2022
  */
 
 #include <gtsam/hybrid/HybridBayesNet.h>
-<<<<<<< HEAD
 #include <gtsam/hybrid/HybridValues.h>
 #include <gtsam/hybrid/HybridLookupDAG.h>
-
-namespace gtsam {
-
-/* *******************************************************************************/
-HybridValues HybridBayesNet::optimize() const {
-  auto dag = HybridLookupDAG::FromBayesNet(*this);
-  return dag.argmax();
-=======
 
 namespace gtsam {
 
@@ -53,7 +41,12 @@
     gbn.push_back(gm(assignment));
   }
   return gbn;
->>>>>>> 91da5209
+}
+
+/* *******************************************************************************/
+HybridValues HybridBayesNet::optimize() const {
+  auto dag = HybridLookupDAG::FromBayesNet(*this);
+  return dag.argmax();
 }
 
 }  // namespace gtsam